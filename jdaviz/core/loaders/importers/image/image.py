import warnings

import asdf
import numpy as np
from astropy import units as u
from astropy.io import fits
from astropy.nddata import NDData, CCDData
from astropy.utils.exceptions import AstropyWarning
from astropy.wcs import WCS
from glue.core.data import Component, Data
from gwcs import WCS as GWCS
from stdatamodels import asdf_in_fits
from traitlets import Bool, List, Any, observe

from jdaviz.core.template_mixin import SelectFileExtensionComponent, DatasetSelect

from jdaviz.core.loaders.importers import BaseImporterToDataCollection
from jdaviz.core.registries import loader_importer_registry
from jdaviz.core.user_api import ImporterUserApi

from jdaviz.utils import (
    PRIHDR_KEY, standardize_metadata, standardize_roman_metadata,
<<<<<<< HEAD
    _try_gwcs_to_fits_sip, RA_COMPS, DEC_COMPS
=======
    _try_gwcs_to_fits_sip, create_data_hash
>>>>>>> 6b75f681
)

try:
    from roman_datamodels import datamodels as rdd
except ImportError:
    HAS_ROMAN_DATAMODELS = False
else:
    HAS_ROMAN_DATAMODELS = True


__all__ = ['ImageImporter', '_spatial_assign_component_type']


def _spatial_assign_component_type(comp_id, comp, units, physical_type):
    if str(comp_id).startswith('Pixel Axis'):
        physical_type = 'pixel'
        return f'{str(comp_id)[-2]}:pixel'

    if str(comp_id).lower() in RA_COMPS and physical_type == 'angle':
        return f'RA:{physical_type}'
    elif str(comp_id).lower() in DEC_COMPS and physical_type == 'angle':
        return f'DEC:{physical_type}'

    return physical_type


@loader_importer_registry('Image')
class ImageImporter(BaseImporterToDataCollection):
    template_file = __file__, "./image.vue"

    # HDUList-specific options
    input_has_extensions = Bool(False).tag(sync=True)
    extension_items = List().tag(sync=True)
    extension_selected = Any().tag(sync=True)
    extension_multiselect = Bool(True).tag(sync=True)

    # Data-association
    parent_items = List().tag(sync=True)
    parent_selected = Any().tag(sync=True)

    # Use FITS approximation instead of original image GWCS
    gwcs_to_fits_sip = Bool(False).tag(sync=True)

    # user-settable option to treat the data_label as prefix and append the extension later
    data_label_as_prefix = Bool(False).tag(sync=True)
    # whether the current data_label should be treated as a prefix
    # either based on user-setting above or current extension selection
    data_label_is_prefix = Bool(False).tag(sync=True)

    def __init__(self, *args, **kwargs):
        super().__init__(*args, **kwargs)

        self.parent = DatasetSelect(self, 'parent_items', 'parent_selected',
                                    multiselect=None, manual_options=['Auto'])
        self.parent.add_filter('is_image', 'not_from_plugin')
        self.parent.selected = 'Auto'

        input = self.input
        if isinstance(input, fits.hdu.image.ImageHDU):
            input = fits.HDUList([input])

        input_is_roman = (HAS_ROMAN_DATAMODELS and
                          isinstance(input, (rdd.ImageModel, rdd.DataModel)))
        self.input_has_extensions = (isinstance(input, fits.HDUList) or
                                     input_is_roman)
        if self.input_has_extensions:
            if isinstance(input, fits.HDUList):
                filters = [_validate_fits_image2d]
                ext_options = [{'label': f"{index}: [{hdu.name},{hdu.ver}]",
                                'name': hdu.name,
                                'ver': hdu.ver,
                                'name_ver': f"{hdu.name},{hdu.ver}",
                                'index': index,
                                'data_hash': create_data_hash(hdu),
                                'obj': hdu}
                               for index, hdu in enumerate(input)]
            elif input_is_roman:
                filters = [_validate_roman_ext]
                ext_options = [{'label': f"{index}: {key}",
                                'name': key,
                                'ver': None,
                                'name_ver': key,
                                'index': index,
                                'data_hash': create_data_hash(value),
                                'obj': value}
                               for index, (key, value) in enumerate(input.items())]
            else:
                raise NotImplementedError()

            self.extension = SelectFileExtensionComponent(self,
                                                          items='extension_items',
                                                          selected='extension_selected',
                                                          multiselect='extension_multiselect',
                                                          manual_options=ext_options,
                                                          filters=filters)

            # changing selected extension will call _set_default_data_label
            self.extension.selected = [self.extension.choices[0]]
            self.data_hashes = self.extension.data_hashes
            self.hash_map_to_label = dict(zip(self.extension.data_hashes, self.extension.labels))
        else:
            self._set_default_data_label()

    @staticmethod
    def _get_supported_viewers():
        return [{'label': 'Image', 'reference': 'imviz-image-viewer'}]

    @property
    def user_api(self):
        expose = ['parent', 'data_label_as_prefix', 'gwcs_to_fits_sip']
        if self.input_has_extensions:
            expose += ['extension']
        return ImporterUserApi(self, expose)

    @property
    def is_valid(self):
        if self.app.config not in ('deconfigged', 'imviz', 'mastviz', 'cubeviz'):
            # NOTE: temporary during deconfig process
            return False
        # flat image, not a cube
        # isinstance NDData
        return (isinstance(self.input, (fits.HDUList, fits.hdu.image.ImageHDU,
                                        NDData, np.ndarray, asdf.AsdfFile, Data)) or
                (HAS_ROMAN_DATAMODELS and isinstance(self.input, (rdd.DataModel, rdd.ImageModel))))

    def _glue_data_wcs_to_fits(self, glue_data):
        """
        Re-set data.coords to a SIP approximation of the GWCS, if
        gwcs_to_fits_sip is True and data.coords is a GWCS. If these conditions
        are met but this approximation is not possible, a warning will be
        emitted and the original GWCS will be used.
        """
        if isinstance(glue_data.coords, GWCS):
            glue_data.coords = _try_gwcs_to_fits_sip(glue_data.coords)
        return glue_data

    def _get_label_with_extension(self, prefix, ext=None, ver=None):
        full_ext = ",".join([str(e) for e in (ext, ver) if e is not None])
        return f"{prefix}[{full_ext}]" if len(full_ext) else prefix

    @observe('extension_selected', 'data_label_as_prefix')
    def _set_default_data_label(self, *args):
        if self.default_data_label_from_resolver:
            prefix = self.default_data_label_from_resolver
        else:
            prefix = "Image"

        if self.input_has_extensions and hasattr(self, 'extension'):
            if self.extension.selected_name is None:
                return
            if len(self.extension.selected_name) == 1 and not self.data_label_as_prefix:
                # selected_obj may be an ndarray object if input is a roman data model
                ver = getattr(self.extension.selected_obj[0], 'ver', None)
                # only a single extension selected
                self.data_label_default = self._get_label_with_extension(prefix,
                                                                         ext=self.extension.selected_name[0],  # noqa
                                                                         ver=ver)  # noqa
                self.data_label_is_prefix = False
            else:
                # multiple extensions selected,
                # only show the prefix and append the extension later during import
                self.data_label_default = prefix
                self.data_label_is_prefix = True
        elif (self.data_label_as_prefix or
              (isinstance(self.input, NDData) and
               getattr(self.input, 'meta', {}).get('plugin', None) is None)):
            # will append with [DATA]/[UNCERTAINTY]/[MASK] later
            # TODO: allow user to select extensions and include in same logic as HDUList
            self.data_label_default = prefix
            self.data_label_is_prefix = True
        else:
            self.data_label_default = prefix
            self.data_label_is_prefix = False

    @property
    def output(self):
        # NOTE: this should ALWAYS return a list of objects able to be imported into DataCollection
        # NDData or ndarray
        input = self.input

        # ImageHDU - treat as HDUList with single extension
        if isinstance(input, fits.hdu.image.ImageHDU):
            input = fits.HDUList([self.input])

        if isinstance(input, Data):
            # Already a Glue object
            data = [input,]
        elif isinstance(input, NDData):
            data = _nddata_to_glue_data(input)  # list of Data
        elif isinstance(input, np.ndarray):
            data = [_ndarray_to_glue_data(input)]
        # asdf
        elif (isinstance(input, asdf.AsdfFile)):
            data = [_roman_asdf_2d_to_glue_data(input, ext='data')]
        # roman data models
        elif HAS_ROMAN_DATAMODELS and isinstance(input, (rdd.DataModel, rdd.ImageModel)):
            data = [_roman_asdf_2d_to_glue_data(input, ext=ext)
                    for ext in self.extension.selected_name]
        # JWST ASDF-in-FITS
        elif isinstance(input, fits.HDUList) and 'ASDF' in input:
            data = [_jwst2data(hdu, input) for hdu in self.extension.selected_obj]
        # FITS
        else:
            data = [_hdu2data(hdu, input) for hdu in self.extension.selected_obj]

        ext_names = self.extension.selected_name if self.input_has_extensions else [None] * len(data)  # noqa
        for d, ext_name in zip(data, ext_names):
            if d is None:
                continue
            d.meta['_extname'] = ext_name
            for component_id in d.main_components:
                if component_id.label.lower().startswith("dq"):
                    # for DQ components, map zeros to nans
                    # so that they are not displayed in the DQ colormap
                    cid = d.get_component(component_id)
                    data_arr = np.float32(cid.data)
                    data_arr[data_arr == 0] = np.nan
                    d.update_components({cid: data_arr})

        return data

    def __call__(self):

        base_data_label = self.data_label_value
        # self.output is always a list of Data objects
        outputs = self.output

        if self.input_has_extensions:
            ext_items = self.extension.selected_item_list
        elif isinstance(self.input, NDData):
            ext_items = [{'name': name} for name in ('DATA', 'MASK', 'UNCERTAINTY')]  # noqa must match order in _nddata_to_glue_data
        else:
            ext_items = [{}] * len(outputs)

        parent_selected = self.parent.selected
        for output, ext_item in zip(outputs, ext_items):
            if output is None:
                # needed for NDData where one of the "extensions" might
                # not be present.  Remove this once users can select
                # which to import.
                continue

            # Determine data label
            if self.data_label_is_prefix:
                # If data_label is a prefix, we need to append the extension
                # to the data label.
                data_label = self._get_label_with_extension(base_data_label,
                                                            ext_item.get('name'),
                                                            ver=ext_item.get('ver', None))
            else:
                # If data_label is not a prefix, we use it as is.
                data_label = base_data_label

            # Determine parent
            if (parent_selected == 'Auto' and
                    len(ext_items) > 1 and
                    getattr(self.input, 'meta', {}).get('plugin', None) is None):
                # If parent is set to 'Auto', use SCI/DATA extension
                # as parent of any other selected extensions with same ver (if applicable)
                for other_ext_item in ext_items:
                    if (other_ext_item.get('name') in ('SCI', 'sci', 'DATA', 'data')
                            and other_ext_item.get('ver', None) == ext_item.get('ver', None)):
                        parent_ext_item = other_ext_item
                        break
                else:
                    # No SCI/DATA extension found, so default to no parent
                    parent_ext_item = None
                    parent_data_label = None
                if parent_ext_item is not None:
                    # assume self.data_label_is_prefix is True
                    parent_data_label = self._get_label_with_extension(base_data_label,
                                                                       parent_ext_item.get('name'),
                                                                       ver=parent_ext_item.get('ver', None))  # noqa
            elif parent_selected == 'Auto':
                parent_data_label = None
            else:
                parent_data_label = parent_selected

            if self.gwcs_to_fits_sip:
                output = self._glue_data_wcs_to_fits(output)

            self.add_to_data_collection(output, data_label, data_hash=ext_item.get('data_hash'),
                                        parent=parent_data_label if parent_data_label != data_label else None,  # noqa
                                        cls=CCDData)

    def assign_component_type(self, comp_id, comp, units, physical_type):
        return _spatial_assign_component_type(comp_id, comp, units, physical_type)


def _validate_fits_image2d(item):
    hdu = item.get('obj')
    return hdu.data is not None and hdu.is_image and hdu.data.ndim == 2


def _validate_roman_ext(item):
    name = item.get('name')
    return name in ['data', 'dq', 'err', 'var_poisson', 'var_rnoise']


def _hdu2data(hdu, hdulist, include_wcs=True):
    if 'BUNIT' in hdu.header:
        bunit = _validate_bunit(hdu.header['BUNIT'], raise_error=False)
    else:
        bunit = ''

    comp_label = f'{hdu.name.upper()},{hdu.ver}'

    data = Data()
    if hdulist is not None and hdu.name != 'PRIMARY' and 'PRIMARY' in hdulist:
        data.meta[PRIHDR_KEY] = standardize_metadata(hdulist['PRIMARY'].header)
    data.meta.update(standardize_metadata(hdu.header))
    if include_wcs:
        data.coords = WCS(hdu.header, hdulist)
    component = Component.autotyped(hdu.data, units=bunit)
    with warnings.catch_warnings():
        warnings.simplefilter('ignore', category=AstropyWarning)
        data.add_component(component=component, label=comp_label)

    return data


def _validate_bunit(bunit, raise_error=False):
    # TODO: Handle weird FITS BUNIT values here, as needed.
    if bunit == 'ELECTRONS/S':
        valid = 'electron/s'
    elif bunit == 'ELECTRONS':
        valid = 'electron'
    else:
        try:
            u.Unit(bunit)
        except Exception:
            if raise_error:
                raise
            valid = ''
        else:
            valid = bunit
    return valid


def _ndarray_to_glue_data(arr):
    if arr.ndim != 2:
        raise ValueError(f'Cannot load as image with ndim={arr.ndim}')

    data = Data()
    component = Component.autotyped(arr)
    data.add_component(component=component, label='DATA')
    return data


def _nddata_to_glue_data(ndd):
    if ndd.data.ndim != 2:
        raise ValueError(f'Cannot load as image with ndim={ndd.data.ndim}')

    returned_data = []
    for attrib in ('data', 'mask', 'uncertainty'):
        arr = getattr(ndd, attrib)
        if arr is None:
            returned_data.append(None)
            continue
        comp_label = attrib.upper()
        cur_data = Data()
        cur_data.meta.update(standardize_metadata(ndd.meta))
        if ndd.wcs is not None:
            cur_data.coords = ndd.wcs
        raw_arr = arr
        if attrib == 'data':
            bunit = ndd.unit or ''
        elif attrib == 'uncertainty':
            raw_arr = arr.array
            bunit = arr.unit or ''
        else:
            bunit = ''
        component = Component.autotyped(raw_arr, units=bunit)
        cur_data.add_component(component=component, label=comp_label)
        returned_data.append(cur_data)
    return returned_data


def _roman_asdf_2d_to_glue_data(file_obj, ext=None, try_gwcs_to_fits_sip=False):
    meta = standardize_roman_metadata(file_obj)
    gwcs = meta.get('wcs', None)

    if try_gwcs_to_fits_sip and gwcs is not None:
        coords = _try_gwcs_to_fits_sip(gwcs)
    else:
        coords = gwcs

    comp_label = ext.upper()
    data = Data(coords=coords)

    if HAS_ROMAN_DATAMODELS and isinstance(file_obj, (rdd.DataModel, rdd.ImageModel)):
        ext_values = file_obj[ext]
    else:
        ext_values = file_obj['roman'][ext]
    bunit = getattr(ext_values, 'unit', '')
    component = Component(np.array(ext_values), units=bunit)
    data.add_component(component=component, label=comp_label)
    data.meta.update(standardize_metadata(dict(meta)))

    return data


def _jwst2data(hdu, hdulist, try_gwcs_to_fits_sip=False):
    comp_label = hdu.name.lower()
    if comp_label.startswith("sci"):
        comp_label = 'data'
    data = Data()
    unit_attr = f'bunit_{comp_label}'

    try:
        # This is very specific to JWST pipeline image output.
        with asdf_in_fits.open(hdulist) as af:
            dm = af.tree
            dm_meta = af.tree["meta"]
            data.meta.update(standardize_metadata(dm_meta))

            if unit_attr in dm_meta:
                bunit = _validate_bunit(dm_meta[unit_attr], raise_error=False)
            else:
                bunit = ''

            # This is instance of gwcs.WCS, not astropy.wcs.WCS
            if 'wcs' in dm_meta:
                gwcs = dm_meta['wcs']

                if try_gwcs_to_fits_sip:
                    data.coords = _try_gwcs_to_fits_sip(gwcs)
                else:
                    data.coords = gwcs
            # keys in the asdf tree are lower case
            imdata = dm[comp_label]
            component = Component.autotyped(imdata, units=bunit)

            # Might have bad GWCS. If so, we exclude it.
            try:
                data.add_component(component=component, label=comp_label)

            except Exception:  # pragma: no cover
                data.coords = None
                data.add_component(component=component, label=comp_label)

    # TODO: Do not need this when jwst.datamodels finally its own package.
    # This might happen for grism image; fall back to FITS loader without WCS.
    except Exception:
        if comp_label == 'data':
            new_ext = 'sci'
        else:
            new_ext = hdu.name
        new_hdu = hdulist[new_ext]
        return _hdu2data(new_hdu, hdulist, include_wcs=False)

    return data<|MERGE_RESOLUTION|>--- conflicted
+++ resolved
@@ -20,11 +20,7 @@
 
 from jdaviz.utils import (
     PRIHDR_KEY, standardize_metadata, standardize_roman_metadata,
-<<<<<<< HEAD
-    _try_gwcs_to_fits_sip, RA_COMPS, DEC_COMPS
-=======
-    _try_gwcs_to_fits_sip, create_data_hash
->>>>>>> 6b75f681
+    _try_gwcs_to_fits_sip, create_data_hash, RA_COMPS, DEC_COMPS
 )
 
 try:
