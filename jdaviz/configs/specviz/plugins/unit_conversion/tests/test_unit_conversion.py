import numpy as np
import pytest
from astropy import units as u
from astropy.nddata import UnknownUncertainty
from astropy.tests.helper import assert_quantity_allclose

from .. import unit_conversion as uc

RESULT_SPECTRAL_AXIS = [0.6, 0.62222222, 0.64444444, 0.66666667,
                        0.68888889, 0.71111111, 0.73333333,
                        0.75555556, 0.77777778, 0.8] * u.micron

RESULT_FLUX = [1.04067240e-07, 9.52912307e-08, 9.77144651e-08,
               1.00212528e-07, 8.55573341e-08, 8.29285448e-08,
               9.05651431e-08, 8.33870526e-08, 7.47628902e-08,
               7.74896053e-08] * u.Unit("erg / (s cm2 um)")

RESULT_UNCERTAINTY = [3.85914248e-09, 3.60631495e-09, 1.74661581e-09,
                      1.29057072e-08, 1.08965936e-08, 3.33352891e-09,
                      5.64618219e-09, 1.65028707e-09, 4.49994292e-09,
                      6.61559372e-09]


@pytest.mark.parametrize(
    ('new_spectral_axis', 'new_flux'),
    [("fail", "erg / (s cm2 um)"),
     ("None", "fail"),
     ("micron", "fail")])
def test_value_error_exception(specviz_app, spectrum1d, new_spectral_axis, new_flux):
    label = "Test 1D Spectrum"
    specviz_app.load_spectrum(spectrum1d, data_label=label)

    conv_func = uc.UnitConversion.process_unit_conversion
    converted_spectrum = conv_func(specviz_app.app, spectrum=spectrum1d,
                                   new_flux=new_flux,
                                   new_spectral_axis=new_spectral_axis)

    assert converted_spectrum is None


def test_no_spec_no_flux_no_uncert(specviz_app, spectrum1d):
    label = "Test 1D Spectrum"
    specviz_app.load_spectrum(spectrum1d, data_label=label)

    spectrum1d.uncertainty = None

    conv_func = uc.UnitConversion.process_unit_conversion
    converted_spectrum = conv_func(specviz_app.app, spectrum=spectrum1d)

    assert converted_spectrum.flux.unit == spectrum1d.flux.unit
    assert converted_spectrum.spectral_axis.unit == spectrum1d.spectral_axis.unit
    assert converted_spectrum.uncertainty is None


def test_spec_no_flux_no_uncert(specviz_app, spectrum1d):
    label = "Test 1D Spectrum"
    specviz_app.load_spectrum(spectrum1d, data_label=label)

    new_spectral_axis = "micron"
    spectrum1d.uncertainty = None

    conv_func = uc.UnitConversion.process_unit_conversion
    converted_spectrum = conv_func(specviz_app.app, spectrum=spectrum1d,
                                   new_spectral_axis=new_spectral_axis)

    assert_quantity_allclose(converted_spectrum.spectral_axis,
                             RESULT_SPECTRAL_AXIS, atol=1e-5*u.um)
    assert converted_spectrum.flux.unit == spectrum1d.flux.unit
<<<<<<< HEAD
    assert converted_spectrum.spectral_axis.unit == new_spectral_axis
    assert converted_spectrum.uncertainty is None
=======
>>>>>>> 35612673


def test_no_spec_no_flux_uncert(specviz_app, spectrum1d):
    label = "Test 1D Spectrum"
    specviz_app.load_spectrum(spectrum1d, data_label=label)

    conv_func = uc.UnitConversion.process_unit_conversion
    converted_spectrum = conv_func(specviz_app.app, spectrum=spectrum1d)

    assert converted_spectrum.flux.unit == spectrum1d.flux.unit
    assert np.allclose(converted_spectrum.uncertainty.quantity,
                       spectrum1d.uncertainty.quantity, atol=1e-5)


def test_no_spec_no_flux_uncert_unit_exp_none(specviz_app, spectrum1d):
    np.random.seed(42)
    label = "Test 1D Spectrum"
    specviz_app.load_spectrum(spectrum1d, data_label=label)

    spectrum1d.uncertainty = UnknownUncertainty(np.abs(
        np.random.randn(len(spectrum1d.spectral_axis))))

    conv_func = uc.UnitConversion.process_unit_conversion
    converted_spectrum = conv_func(specviz_app.app, spectrum=spectrum1d)

    assert converted_spectrum.flux.unit == spectrum1d.flux.unit
    assert converted_spectrum.spectral_axis.unit == spectrum1d.spectral_axis.unit
    assert converted_spectrum.uncertainty is None


def test_no_spec_flux_no_uncert(specviz_app, spectrum1d):
    label = "Test 1D Spectrum"
    specviz_app.load_spectrum(spectrum1d, data_label=label)

    spectrum1d.uncertainty = None
    new_flux = "erg / (s cm2 um)"

    conv_func = uc.UnitConversion.process_unit_conversion
    converted_spectrum = conv_func(specviz_app.app, spectrum=spectrum1d,
                                   new_flux=new_flux)

    assert_quantity_allclose(converted_spectrum.flux,
                             RESULT_FLUX, atol=1e-5*u.Unit(new_flux))
    assert converted_spectrum.spectral_axis.unit == spectrum1d.spectral_axis.unit
    assert converted_spectrum.uncertainty is None


def test_no_spec_flux_unit_exp_not_none(specviz_app, spectrum1d):
    label = "Test 1D Spectrum"
    specviz_app.load_spectrum(spectrum1d, data_label=label)

    new_flux = "erg / (s cm2 um)"

    conv_func = uc.UnitConversion.process_unit_conversion
    converted_spectrum = conv_func(specviz_app.app, spectrum=spectrum1d,
                                   new_flux=new_flux)

<<<<<<< HEAD
    assert np.allclose(converted_spectrum.flux.value,
                       RESULT_FLUX, atol=1e-5)
    assert np.allclose(converted_spectrum.uncertainty.quantity.value,
                       RESULT_UNCERTAINTY, atol=1e-5)
=======
    assert_quantity_allclose(converted_spectrum.flux,
                             RESULT_FLUX, atol=1e-5*u.Unit(new_flux))
>>>>>>> 35612673


def test_spec_flux_no_uncert(specviz_app, spectrum1d):
    label = "Test 1D Spectrum"
    specviz_app.load_spectrum(spectrum1d, data_label=label)

    new_spectral_axis = "micron"
    new_flux = "erg / (s cm2 um)"

    spectrum1d.uncertainty = None

    conv_func = uc.UnitConversion.process_unit_conversion
    converted_spectrum = conv_func(specviz_app.app, spectrum=spectrum1d,
                                   new_flux=new_flux,
                                   new_spectral_axis=new_spectral_axis)

<<<<<<< HEAD
    assert np.allclose(converted_spectrum.flux.value,
                       RESULT_FLUX, atol=1e-5)
    assert np.allclose(converted_spectrum.spectral_axis.value,
                       RESULT_SPECTRAL_AXIS, atol=1e-5)
    assert converted_spectrum.uncertainty is None
=======
    assert_quantity_allclose(converted_spectrum.flux,
                             RESULT_FLUX, atol=1e-5*u.Unit(new_flux))
    assert_quantity_allclose(converted_spectrum.spectral_axis,
                             RESULT_SPECTRAL_AXIS, atol=1e-5*u.um)
>>>>>>> 35612673


def test_spec_no_flux_uncert_no_unit_exp(specviz_app, spectrum1d):
    np.random.seed(42)
    label = "Test 1D Spectrum"
    specviz_app.load_spectrum(spectrum1d, data_label=label)

    new_spectral_axis = "micron"

    spectrum1d.uncertainty = UnknownUncertainty(np.abs(
        np.random.randn(len(spectrum1d.spectral_axis))))

    conv_func = uc.UnitConversion.process_unit_conversion
    converted_spectrum = conv_func(specviz_app.app, spectrum=spectrum1d,
                                   new_spectral_axis=new_spectral_axis)

    assert converted_spectrum.flux.unit == spectrum1d.flux.unit
<<<<<<< HEAD
    assert np.allclose(converted_spectrum.spectral_axis.value,
                       RESULT_SPECTRAL_AXIS, atol=1e-5)
    assert converted_spectrum.uncertainty is None
=======
    assert_quantity_allclose(converted_spectrum.spectral_axis,
                             RESULT_SPECTRAL_AXIS, atol=1e-5*u.um)
>>>>>>> 35612673


def test_no_spec_flux_uncert_no_unit_exp(specviz_app, spectrum1d):
    np.random.seed(42)
    label = "Test 1D Spectrum"
    specviz_app.load_spectrum(spectrum1d, data_label=label)

    new_flux = "erg / (s cm2 um)"

    spectrum1d.uncertainty = UnknownUncertainty(np.abs(
        np.random.randn(len(spectrum1d.spectral_axis))))

    conv_func = uc.UnitConversion.process_unit_conversion
    converted_spectrum = conv_func(specviz_app.app, spectrum=spectrum1d,
                                   new_flux=new_flux)

    assert converted_spectrum.spectral_axis.unit == spectrum1d.spectral_axis.unit
<<<<<<< HEAD
    assert np.allclose(converted_spectrum.flux.value,
                       RESULT_FLUX, atol=1e-5)
    assert converted_spectrum.uncertainty is None
=======
    assert_quantity_allclose(converted_spectrum.flux,
                             RESULT_FLUX, atol=1e-5*u.Unit(new_flux))
>>>>>>> 35612673


def test_spec_no_flux_uncert_unit_exp(specviz_app, spectrum1d):
    label = "Test 1D Spectrum"
    specviz_app.load_spectrum(spectrum1d, data_label=label)

    new_spectral_axis = "micron"

    conv_func = uc.UnitConversion.process_unit_conversion
    converted_spectrum = conv_func(specviz_app.app, spectrum=spectrum1d,
                                   new_spectral_axis=new_spectral_axis)

<<<<<<< HEAD
    assert np.allclose(converted_spectrum.spectral_axis.value,
                       RESULT_SPECTRAL_AXIS, atol=1e-5)
    assert np.allclose(converted_spectrum.uncertainty.quantity,
                       spectrum1d.uncertainty.quantity, atol=1e-5)
=======
    assert_quantity_allclose(converted_spectrum.spectral_axis,
                             RESULT_SPECTRAL_AXIS, atol=1e-5*u.um)
>>>>>>> 35612673


def test_spec_flux_uncert_no_unit_exp(specviz_app, spectrum1d):
    np.random.seed(42)
    label = "Test 1D Spectrum"
    specviz_app.load_spectrum(spectrum1d, data_label=label)

    new_spectral_axis = "micron"
    new_flux = "erg / (s cm2 um)"

    spectrum1d.uncertainty = UnknownUncertainty(np.abs(
        np.random.randn(len(spectrum1d.spectral_axis))))

    conv_func = uc.UnitConversion.process_unit_conversion
    converted_spectrum = conv_func(specviz_app.app, spectrum=spectrum1d,
                                   new_flux=new_flux,
                                   new_spectral_axis=new_spectral_axis)

<<<<<<< HEAD
    assert np.allclose(converted_spectrum.spectral_axis.value,
                       RESULT_SPECTRAL_AXIS, atol=1e-5)
    assert np.allclose(converted_spectrum.flux.value,
                       RESULT_FLUX, atol=1e-5)
    assert converted_spectrum.uncertainty is None
=======
    assert_quantity_allclose(converted_spectrum.spectral_axis,
                             RESULT_SPECTRAL_AXIS, atol=1e-5*u.um)
    assert_quantity_allclose(converted_spectrum.flux,
                             RESULT_FLUX, atol=1e-5*u.Unit(new_flux))
>>>>>>> 35612673


def test_spec_flux_uncert_unit_exp(specviz_app, spectrum1d):
    label = "Test 1D Spectrum"
    specviz_app.load_spectrum(spectrum1d, data_label=label)

    new_spectral_axis = "micron"
    new_flux = "erg / (s cm2 um)"

    conv_func = uc.UnitConversion.process_unit_conversion
    converted_spectrum = conv_func(specviz_app.app, spectrum=spectrum1d,
                                   new_flux=new_flux,
                                   new_spectral_axis=new_spectral_axis)

<<<<<<< HEAD
    assert np.allclose(converted_spectrum.spectral_axis.value,
                       RESULT_SPECTRAL_AXIS, atol=1e-5)
    assert np.allclose(converted_spectrum.flux.value,
                       RESULT_FLUX, atol=1e-5)
    assert np.allclose(converted_spectrum.uncertainty.quantity.value,
                       RESULT_UNCERTAINTY, atol=1e-5)
=======
    assert_quantity_allclose(converted_spectrum.spectral_axis,
                             RESULT_SPECTRAL_AXIS, atol=1e-5*u.um)
    assert_quantity_allclose(converted_spectrum.flux,
                             RESULT_FLUX, atol=1e-5*u.Unit(new_flux))
>>>>>>> 35612673
<|MERGE_RESOLUTION|>--- conflicted
+++ resolved
@@ -66,11 +66,8 @@
     assert_quantity_allclose(converted_spectrum.spectral_axis,
                              RESULT_SPECTRAL_AXIS, atol=1e-5*u.um)
     assert converted_spectrum.flux.unit == spectrum1d.flux.unit
-<<<<<<< HEAD
     assert converted_spectrum.spectral_axis.unit == new_spectral_axis
     assert converted_spectrum.uncertainty is None
-=======
->>>>>>> 35612673
 
 
 def test_no_spec_no_flux_uncert(specviz_app, spectrum1d):
@@ -81,8 +78,6 @@
     converted_spectrum = conv_func(specviz_app.app, spectrum=spectrum1d)
 
     assert converted_spectrum.flux.unit == spectrum1d.flux.unit
-    assert np.allclose(converted_spectrum.uncertainty.quantity,
-                       spectrum1d.uncertainty.quantity, atol=1e-5)
 
 
 def test_no_spec_no_flux_uncert_unit_exp_none(specviz_app, spectrum1d):
@@ -128,15 +123,10 @@
     converted_spectrum = conv_func(specviz_app.app, spectrum=spectrum1d,
                                    new_flux=new_flux)
 
-<<<<<<< HEAD
-    assert np.allclose(converted_spectrum.flux.value,
-                       RESULT_FLUX, atol=1e-5)
-    assert np.allclose(converted_spectrum.uncertainty.quantity.value,
-                       RESULT_UNCERTAINTY, atol=1e-5)
-=======
-    assert_quantity_allclose(converted_spectrum.flux,
-                             RESULT_FLUX, atol=1e-5*u.Unit(new_flux))
->>>>>>> 35612673
+    assert_quantity_allclose(converted_spectrum.flux,
+                             RESULT_FLUX, atol=1e-5*u.Unit(new_flux))
+    assert_quantity_allclose(converted_spectrum.uncertainty.quantity.value,
+                             RESULT_UNCERTAINTY, atol=1e-5)
 
 
 def test_spec_flux_no_uncert(specviz_app, spectrum1d):
@@ -153,18 +143,11 @@
                                    new_flux=new_flux,
                                    new_spectral_axis=new_spectral_axis)
 
-<<<<<<< HEAD
-    assert np.allclose(converted_spectrum.flux.value,
-                       RESULT_FLUX, atol=1e-5)
-    assert np.allclose(converted_spectrum.spectral_axis.value,
-                       RESULT_SPECTRAL_AXIS, atol=1e-5)
-    assert converted_spectrum.uncertainty is None
-=======
-    assert_quantity_allclose(converted_spectrum.flux,
-                             RESULT_FLUX, atol=1e-5*u.Unit(new_flux))
-    assert_quantity_allclose(converted_spectrum.spectral_axis,
-                             RESULT_SPECTRAL_AXIS, atol=1e-5*u.um)
->>>>>>> 35612673
+    assert_quantity_allclose(converted_spectrum.flux,
+                             RESULT_FLUX, atol=1e-5*u.Unit(new_flux))
+    assert_quantity_allclose(converted_spectrum.spectral_axis,
+                             RESULT_SPECTRAL_AXIS, atol=1e-5*u.um)
+    assert converted_spectrum.uncertainty is None
 
 
 def test_spec_no_flux_uncert_no_unit_exp(specviz_app, spectrum1d):
@@ -182,14 +165,9 @@
                                    new_spectral_axis=new_spectral_axis)
 
     assert converted_spectrum.flux.unit == spectrum1d.flux.unit
-<<<<<<< HEAD
-    assert np.allclose(converted_spectrum.spectral_axis.value,
-                       RESULT_SPECTRAL_AXIS, atol=1e-5)
-    assert converted_spectrum.uncertainty is None
-=======
-    assert_quantity_allclose(converted_spectrum.spectral_axis,
-                             RESULT_SPECTRAL_AXIS, atol=1e-5*u.um)
->>>>>>> 35612673
+    assert_quantity_allclose(converted_spectrum.spectral_axis,
+                             RESULT_SPECTRAL_AXIS, atol=1e-5*u.um)
+    assert converted_spectrum.uncertainty is None
 
 
 def test_no_spec_flux_uncert_no_unit_exp(specviz_app, spectrum1d):
@@ -207,14 +185,9 @@
                                    new_flux=new_flux)
 
     assert converted_spectrum.spectral_axis.unit == spectrum1d.spectral_axis.unit
-<<<<<<< HEAD
-    assert np.allclose(converted_spectrum.flux.value,
-                       RESULT_FLUX, atol=1e-5)
-    assert converted_spectrum.uncertainty is None
-=======
-    assert_quantity_allclose(converted_spectrum.flux,
-                             RESULT_FLUX, atol=1e-5*u.Unit(new_flux))
->>>>>>> 35612673
+    assert_quantity_allclose(converted_spectrum.flux,
+                             RESULT_FLUX, atol=1e-5*u.Unit(new_flux))
+    assert converted_spectrum.uncertainty is None
 
 
 def test_spec_no_flux_uncert_unit_exp(specviz_app, spectrum1d):
@@ -227,15 +200,8 @@
     converted_spectrum = conv_func(specviz_app.app, spectrum=spectrum1d,
                                    new_spectral_axis=new_spectral_axis)
 
-<<<<<<< HEAD
-    assert np.allclose(converted_spectrum.spectral_axis.value,
-                       RESULT_SPECTRAL_AXIS, atol=1e-5)
-    assert np.allclose(converted_spectrum.uncertainty.quantity,
-                       spectrum1d.uncertainty.quantity, atol=1e-5)
-=======
-    assert_quantity_allclose(converted_spectrum.spectral_axis,
-                             RESULT_SPECTRAL_AXIS, atol=1e-5*u.um)
->>>>>>> 35612673
+    assert_quantity_allclose(converted_spectrum.spectral_axis,
+                             RESULT_SPECTRAL_AXIS, atol=1e-5*u.um)
 
 
 def test_spec_flux_uncert_no_unit_exp(specviz_app, spectrum1d):
@@ -254,18 +220,11 @@
                                    new_flux=new_flux,
                                    new_spectral_axis=new_spectral_axis)
 
-<<<<<<< HEAD
-    assert np.allclose(converted_spectrum.spectral_axis.value,
-                       RESULT_SPECTRAL_AXIS, atol=1e-5)
-    assert np.allclose(converted_spectrum.flux.value,
-                       RESULT_FLUX, atol=1e-5)
-    assert converted_spectrum.uncertainty is None
-=======
-    assert_quantity_allclose(converted_spectrum.spectral_axis,
-                             RESULT_SPECTRAL_AXIS, atol=1e-5*u.um)
-    assert_quantity_allclose(converted_spectrum.flux,
-                             RESULT_FLUX, atol=1e-5*u.Unit(new_flux))
->>>>>>> 35612673
+    assert converted_spectrum.uncertainty is None
+    assert_quantity_allclose(converted_spectrum.spectral_axis,
+                             RESULT_SPECTRAL_AXIS, atol=1e-5*u.um)
+    assert_quantity_allclose(converted_spectrum.flux,
+                             RESULT_FLUX, atol=1e-5*u.Unit(new_flux))
 
 
 def test_spec_flux_uncert_unit_exp(specviz_app, spectrum1d):
@@ -280,16 +239,9 @@
                                    new_flux=new_flux,
                                    new_spectral_axis=new_spectral_axis)
 
-<<<<<<< HEAD
-    assert np.allclose(converted_spectrum.spectral_axis.value,
-                       RESULT_SPECTRAL_AXIS, atol=1e-5)
-    assert np.allclose(converted_spectrum.flux.value,
-                       RESULT_FLUX, atol=1e-5)
-    assert np.allclose(converted_spectrum.uncertainty.quantity.value,
-                       RESULT_UNCERTAINTY, atol=1e-5)
-=======
-    assert_quantity_allclose(converted_spectrum.spectral_axis,
-                             RESULT_SPECTRAL_AXIS, atol=1e-5*u.um)
-    assert_quantity_allclose(converted_spectrum.flux,
-                             RESULT_FLUX, atol=1e-5*u.Unit(new_flux))
->>>>>>> 35612673
+    assert_quantity_allclose(converted_spectrum.spectral_axis,
+                             RESULT_SPECTRAL_AXIS, atol=1e-5*u.um)
+    assert_quantity_allclose(converted_spectrum.flux,
+                             RESULT_FLUX, atol=1e-5*u.Unit(new_flux))
+    assert_quantity_allclose(converted_spectrum.uncertainty.quantity.value,
+                             RESULT_UNCERTAINTY, atol=1e-5)