--- conflicted
+++ resolved
@@ -182,39 +182,13 @@
             logging.warning(msg)
             msg = SnackbarMessage(msg, color='warning', sender=self)
             self.app.hub.broadcast(msg)
-
-    def load_spectra(self, spectra_1d, spectra_2d):
-        """
-        Load 1D and 2D spectra using lists or strings to represent each.
-
-        Parameters
-        ----------
-        spectra_1d : list or str
-            A list of spectra as translatable container objects (e.g.
-            ``Spectrum1D``) that can be read by glue-jupyter. Alternatively,
-            can be a string file path.
-
-        spectra_2d : list or str
-            A list of spectra as translatable container objects (e.g.
-            ``Spectrum1D``) that can be read by glue-jupyter. Alternatively,
-            can be a string file path.
-        """
-
-        self.load_data(spectra_1d=spectra_1d, spectra_2d=spectra_2d)
-
-    def load_spectra_from_directory(self, directory, instrument):
-        """
-        Load 1D and 2D spectra from a directory.
-
-<<<<<<< HEAD
-        self.load_2d_spectra(spectra_2d, spectra_2d_label)
-        self.load_1d_spectra(spectra_1d, spectra_1d_label)
+            
         self.link_table_data(None)
 
         # Any subsequently added data will automatically be linked
         # with data already loaded in the app
         self.app.auto_link = True
-
+        
     def link_table_data(self, data_obj):
         """
         Batch link data in the Mosviz table rather than doing it on
@@ -226,7 +200,30 @@
             Input for Mosviz data parsers.
         """
         super().load_data(data_obj, parser_reference="mosviz-link-data")
-=======
+
+    def load_spectra(self, spectra_1d, spectra_2d):
+        """
+        Load 1D and 2D spectra using lists or strings to represent each.
+
+        Parameters
+        ----------
+        spectra_1d : list or str
+            A list of spectra as translatable container objects (e.g.
+            ``Spectrum1D``) that can be read by glue-jupyter. Alternatively,
+            can be a string file path.
+
+        spectra_2d : list or str
+            A list of spectra as translatable container objects (e.g.
+            ``Spectrum1D``) that can be read by glue-jupyter. Alternatively,
+            can be a string file path.
+        """
+
+        self.load_data(spectra_1d=spectra_1d, spectra_2d=spectra_2d)
+
+    def load_spectra_from_directory(self, directory, instrument):
+        """
+        Load 1D and 2D spectra from a directory.
+
         Parameters
         ----------
         directory : str
@@ -236,7 +233,6 @@
             The instrument the Mosviz data originated from.
         """
         self.load_data(directory=directory, instrument=instrument)
->>>>>>> 040aeab0
 
     def load_metadata(self, data_obj):
         """
