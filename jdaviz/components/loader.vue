<template>
  <div style="position: relative; height: 100%;">
    <!-- Top sticky overlay -->
    <div v-if="spinner.length > 0" class="top-overlay">
      <div class="overlay-content">
        {{  spinner || "Loading..." }}
        <v-progress-linear
            color="#c75d2c"
            indeterminate
            height="6"
          ></v-progress-linear>
      </div>
    </div>

    <v-card flat>
      <v-card-title v-if="!server_is_remote" class="headline" color="primary" primary-title style="display: block; width: 100%">
        {{title}}
        <span style="float: right">
          <j-plugin-popout :popout_button="popout_button"></j-plugin-popout>
        </span>
      </v-card-title>
      <v-card-text>
        <v-container v-if="!server_is_remote" style="padding: 4px">
          <slot/>
        </v-container>

<<<<<<< HEAD
                  <v-row v-if="format_items.length == 0 && valid_import_formats">
                      <v-alert type="warning" style="margin-left: -12px; margin-right: -12px; width: 100%">
                          No compatible importer found. Supported input types include: {{ valid_import_formats }}.
                      </v-alert>
                  </v-row>
                  <v-row v-if="format_items.length === 1" style="margin-top: 16px">
                      <span v-if="api_hints_enabled" class="api-hint" style="margin-right: 6px">ldr.format = '{{ format_selected }}'</span>
                      <span v-else><b>Format:</b> {{ format_selected }}</span>
                  </v-row>
                  <plugin-select
                      v-if="format_items.length >= 2"
                      :show_if_single_entry="false"
                      :items="format_items.map(i => i.label)"
                      :selected.sync="format_selected"
                      @update:selected="$emit('update:format_selected', $event)"
                      label="Format"
                      api_hint="ldr.format ="
                      :api_hints_enabled="api_hints_enabled"
                      hint="Choose input format"
                  ></plugin-select>
                  <v-row v-if="format_selected.length > 0" style="margin-top: 16px">
                     <jupyter-widget :widget="importer_widget"></jupyter-widget>
                  </v-row>
                </v-container>
=======
        <v-container>
          <!-- observation/file table -->
          <div v-if="parsed_input_is_query">
            <j-plugin-section-header>Query Results</j-plugin-section-header>
            <plugin-switch
              label="Treat Table as Query"
              :value.sync="treat_table_as_query"
              @update:value="$emit('update:treat_table_as_query', $event)"
              api_hint="ldr.treat_table_as_query ="
              :api_hints_enabled="api_hints_enabled"
              style="margin-bottom: 12px"
            ></plugin-switch>

            <div v-if="treat_table_as_query && observation_table_populated">
              <span class="table-title">Observations</span>
              <span v-if="api_hints_enabled" class="api-hint">ldr.observation_table</span>

              <jupyter-widget v-if="treat_table_as_query" :widget="observation_table"></jupyter-widget>
>>>>>>> 267cfa2f
            </div>
            <div v-if="treat_table_as_query && file_table_populated">
              <span class="table-title">Files</span>
              <v-row>
                <v-expansion-panels popout>
                  <v-expansion-panel>
                    <v-expansion-panel-header v-slot="{ open }">
                      <span style="padding: 6px">File Download Options</span>
                    </v-expansion-panel-header>
                    <v-expansion-panel-content class="plugin-expansion-panel-content">
                      <v-content>
                        <v-row>
                          <v-text-field
                            v-model.number='file_timeout'
                            type="number"
                            style="padding: 0px 8px"
                            suffix="s"
                            :label="api_hints_enabled ? 'ldr.file_timeout =' : 'Timeout (s)'"
                            :class="api_hints_enabled ? 'api-hint' : null"
                          ></v-text-field>
                        </v-row>

                        <plugin-switch
                          :value.sync="file_cache"
                          label="Cache File"
                          api_hint="ldr.file_cache = "
                          :api_hints_enabled="api_hints_enabled"
                          hint="Whether to attempt to read from the cache if this same URL has been previously fetched."
                        ></plugin-switch>
                      </v-content>
                    </v-expansion-panel-content>
                  </v-expansion-panel>
                </v-expansion-panels>
              </v-row>

              <span v-if="api_hints_enabled" class="api-hint">ldr.file_table</span>
              <jupyter-widget v-if="treat_table_as_query" :widget="file_table"></jupyter-widget>
            </div>
          </div>
          <!-- end observation/file table -->

          <!-- format (parser/importer) selection and UI -->
          <j-plugin-section-header>Importer</j-plugin-section-header>

          <v-row v-if="target_items.length >= 2" style="padding-right: 16px">
            <plugin-select-filter
              :items="target_items"
              :selected.sync="target_selected"
              @update:selected="$emit('update:target_selected', $event)"
              tooltip_suffix="compatible formats"
              api_hint="ldr.target ="
              :api_hints_enabled="api_hints_enabled"
            />
          </v-row>

          <v-row v-if="format_items.length == 0 && valid_import_formats">
              <v-alert type="warning" style="margin-right: -12px; width: 100%">
                  No compatible importer found. Supported input types include: {{ valid_import_formats }}.
              </v-alert>
          </v-row>
          <v-row v-if="format_items.length === 1" style="margin-top: 16px; margin-left: 8px">
              <span v-if="api_hints_enabled" class="api-hint" style="margin-right: 6px">ldr.format = '{{ format_selected }}'</span>
              <span v-else>Format: {{ format_selected }}</span>
          </v-row>
          <plugin-select
              v-if="format_items.length >= 2"
              :show_if_single_entry="false"
              :items="format_items.map(i => i.label)"
              :selected.sync="format_selected"
              @update:selected="$emit('update:format_selected', $event)"
              label="Format"
              api_hint="ldr.format ="
              :api_hints_enabled="api_hints_enabled"
              hint="Choose input format"
          ></plugin-select>
          <div v-if="format_selected.length > 0" style="margin-top: 16px; margin-left: -12px; margin-right: -12px">
              <jupyter-widget :widget="importer_widget"></jupyter-widget>
          </div>
        </v-container>
      </v-card-text>
    </v-card>
  </div>
</template>

<script>
module.exports = {
  props: ['title', 'popout_button', 'spinner',
          'parsed_input_is_query', 'treat_table_as_query',
          'observation_table', 'observation_table_populated',
          'file_table', 'file_table_populated',
          'file_cache', 'file_timeout',
          'target_items', 'target_selected',
          'format_items', 'format_selected',
          'importer_widget', 'server_is_remote',
          'api_hints_enabled', 'valid_import_formats'],
}
</script>

<style scoped>
  .top-overlay {
    position: sticky;
    top: 0;
    left: 0;
    right: 0;
    background: rgba(255, 255, 255, 0.95);
    border-bottom: 1px solid #e0e0e0;
    box-shadow: 0 2px 4px rgba(0, 0, 0, 0.1);
    z-index: 10;
    padding: 0px;
  }

  .overlay-content {
    text-align: center;
    color: #666;
    font-size: 14px;
  }

  .table-title {
    margin-top: 24px;
    margin-left: 20px;
    margin-right: 20px;
    display: block;
    text-align: center;
    overflow: hidden;
    white-space: nowrap;
    text-transform: uppercase;
    color: gray;
    font-weight: 500;
  }

  .plugin-table-component {
    margin: 0px
  }
</style><|MERGE_RESOLUTION|>--- conflicted
+++ resolved
@@ -24,32 +24,6 @@
           <slot/>
         </v-container>
 
-<<<<<<< HEAD
-                  <v-row v-if="format_items.length == 0 && valid_import_formats">
-                      <v-alert type="warning" style="margin-left: -12px; margin-right: -12px; width: 100%">
-                          No compatible importer found. Supported input types include: {{ valid_import_formats }}.
-                      </v-alert>
-                  </v-row>
-                  <v-row v-if="format_items.length === 1" style="margin-top: 16px">
-                      <span v-if="api_hints_enabled" class="api-hint" style="margin-right: 6px">ldr.format = '{{ format_selected }}'</span>
-                      <span v-else><b>Format:</b> {{ format_selected }}</span>
-                  </v-row>
-                  <plugin-select
-                      v-if="format_items.length >= 2"
-                      :show_if_single_entry="false"
-                      :items="format_items.map(i => i.label)"
-                      :selected.sync="format_selected"
-                      @update:selected="$emit('update:format_selected', $event)"
-                      label="Format"
-                      api_hint="ldr.format ="
-                      :api_hints_enabled="api_hints_enabled"
-                      hint="Choose input format"
-                  ></plugin-select>
-                  <v-row v-if="format_selected.length > 0" style="margin-top: 16px">
-                     <jupyter-widget :widget="importer_widget"></jupyter-widget>
-                  </v-row>
-                </v-container>
-=======
         <v-container>
           <!-- observation/file table -->
           <div v-if="parsed_input_is_query">
@@ -68,7 +42,6 @@
               <span v-if="api_hints_enabled" class="api-hint">ldr.observation_table</span>
 
               <jupyter-widget v-if="treat_table_as_query" :widget="observation_table"></jupyter-widget>
->>>>>>> 267cfa2f
             </div>
             <div v-if="treat_table_as_query && file_table_populated">
               <span class="table-title">Files</span>
@@ -131,7 +104,7 @@
           </v-row>
           <v-row v-if="format_items.length === 1" style="margin-top: 16px; margin-left: 8px">
               <span v-if="api_hints_enabled" class="api-hint" style="margin-right: 6px">ldr.format = '{{ format_selected }}'</span>
-              <span v-else>Format: {{ format_selected }}</span>
+              <span v-else><b>Format:</b> {{ format_selected }}</span>
           </v-row>
           <plugin-select
               v-if="format_items.length >= 2"
